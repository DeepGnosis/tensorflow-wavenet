"""Training script for the WaveNet network on the VCTK corpus.

This script trains a network with the WaveNet using data from the VCTK corpus,
which can be freely downloaded at the following site (~10 GB):
http://homepages.inf.ed.ac.uk/jyamagis/page3/page58/page58.html
"""

from __future__ import print_function

import argparse
from datetime import datetime
import json
import os
import sys
import time

import tensorflow as tf
from tensorflow.python.client import timeline

<<<<<<< HEAD
from wavenet import WaveNetModel, optimizer_factory
from wavenet.price_reader import PriceReader
=======
from wavenet import WaveNetModel, DirectoryAudioReader, optimizer_factory
>>>>>>> 2afd4cd6

BATCH_SIZE = 1
DATA_DIRECTORY = './VCTK-Corpus'
LOGDIR_ROOT = './logdir'
CHECKPOINT_EVERY = 50
NUM_STEPS = int(1e5)
NUM_VAL_STEPS = 10
LEARNING_RATE = 1e-3
WAVENET_PARAMS = './wavenet_params.json'
STARTED_DATESTRING = "{0:%Y-%m-%dT%H-%M-%S}".format(datetime.now())
SAMPLE_SIZE = 100000
VAL_SIZE =  3329
L2_REGULARIZATION_STRENGTH = 0
SILENCE_THRESHOLD = 0.3
EPSILON = 0.001
MOMENTUM = 0.9


def get_arguments():
    parser = argparse.ArgumentParser(description='WaveNet example network')
    parser.add_argument('--batch_size', type=int, default=BATCH_SIZE,
                        help='How many wav files to process at once.')
    parser.add_argument('--data_dir', type=str, default=DATA_DIRECTORY,
                        help='The directory containing the VCTK corpus.')
    parser.add_argument('--store_metadata', type=bool, default=False,
                        help='Whether to store advanced debugging information '
                        '(execution time, memory consumption) for use with '
                        'TensorBoard.')
    parser.add_argument('--logdir', type=str, default=None,
                        help='Directory in which to store the logging '
                        'information for TensorBoard. '
                        'If the model already exists, it will restore '
                        'the state and will continue training. '
                        'Cannot use with --logdir_root and --restore_from.')
    parser.add_argument('--logdir_root', type=str, default=None,
                        help='Root directory to place the logging '
                        'output and generated model. These are stored '
                        'under the dated subdirectory of --logdir_root. '
                        'Cannot use with --logdir.')
    parser.add_argument('--restore_from', type=str, default=None,
                        help='Directory in which to restore the model from. '
                        'This creates the new model under the dated directory '
                        'in --logdir_root. '
                        'Cannot use with --logdir.')
    parser.add_argument('--checkpoint_every', type=int, default=CHECKPOINT_EVERY,
                        help='How many steps to save each checkpoint after')
    parser.add_argument('--num_steps', type=int, default=NUM_STEPS,
                        help='Number of training steps.')
    parser.add_argument('--num_val_steps', type=int, default=NUM_VAL_STEPS,
                        help='Number of validation steps.')
    parser.add_argument('--learning_rate', type=float, default=LEARNING_RATE,
                        help='Learning rate for training.')
    parser.add_argument('--wavenet_params', type=str, default=WAVENET_PARAMS,
                        help='JSON file with the network parameters.')
    parser.add_argument('--sample_size', type=int, default=SAMPLE_SIZE,
                        help='Concatenate and cut audio samples to this many '
                        'samples.')
    parser.add_argument('--val_size', type=int, default=VAL_SIZE,
                        help='Concatenate and cut validation audio samples to this many '
                        'samples.')
    parser.add_argument('--l2_regularization_strength', type=float,
                        default=L2_REGULARIZATION_STRENGTH,
                        help='Coefficient in the L2 regularization. '
                        'Disabled by default')
    parser.add_argument('--silence_threshold', type=float,
                        default=SILENCE_THRESHOLD,
                        help='Volume threshold below which to trim the start '
                        'and the end from the training set samples.')
    parser.add_argument('--optimizer', type=str, default='adam',
                        choices=optimizer_factory.keys(),
                        help='Select the optimizer specified by this option.')
    parser.add_argument('--momentum', type=float,
                        default=MOMENTUM, help='Specify the momentum to be '
                        'used by sgd or rmsprop optimizer. Ignored by the '
                        'adam optimizer.')
    return parser.parse_args()


def save(saver, sess, logdir, step):
    model_name = 'model.ckpt'
    checkpoint_path = os.path.join(logdir, model_name)
    print('Storing checkpoint to {} ...'.format(logdir), end="")
    sys.stdout.flush()

    if not os.path.exists(logdir):
        os.makedirs(logdir)

    saver.save(sess, checkpoint_path, global_step=step)
    print(' Done.')


def load(saver, sess, logdir):
    print("Trying to restore saved checkpoints from {} ...".format(logdir),
          end="")

    ckpt = tf.train.get_checkpoint_state(logdir)
    if ckpt:
        print("  Checkpoint found: {}".format(ckpt.model_checkpoint_path))
        global_step = int(ckpt.model_checkpoint_path
                          .split('/')[-1]
                          .split('-')[-1])
        print("  Global step was: {}".format(global_step))
        print("  Restoring...", end="")
        saver.restore(sess, ckpt.model_checkpoint_path)
        print(" Done.")
        return global_step
    else:
        print(" No checkpoint found.")
        return None


def get_default_logdir(logdir_root):
    logdir = os.path.join(logdir_root, 'train', STARTED_DATESTRING)
    return logdir


def validate_directories(args):
    """Validate and arrange directory related arguments."""

    # Validation
    if args.logdir and args.logdir_root:
        raise ValueError("--logdir and --logdir_root cannot be "
                         "specified at the same time.")

    if args.logdir and args.restore_from:
        raise ValueError(
            "--logdir and --restore_from cannot be specified at the same "
            "time. This is to keep your previous model from unexpected "
            "overwrites.\n"
            "Use --logdir_root to specify the root of the directory which "
            "will be automatically created with current date and time, or use "
            "only --logdir to just continue the training from the last "
            "checkpoint.")

    # Arrangement
    logdir_root = args.logdir_root
    if logdir_root is None:
        logdir_root = LOGDIR_ROOT

    logdir = args.logdir
    if logdir is None:
        logdir = get_default_logdir(logdir_root)
        print('Using default logdir: {}'.format(logdir))

    restore_from = args.restore_from
    if restore_from is None:
        # args.logdir and args.restore_from are exclusive,
        # so it is guaranteed the logdir here is newly created.
        restore_from = logdir

    return {
        'logdir': logdir,
        'logdir_root': args.logdir_root,
        'restore_from': restore_from
    }


def main():
    args = get_arguments()

    try:
        directories = validate_directories(args)
    except ValueError as e:
        print("Some arguments are wrong:")
        print(str(e))
        return

    logdir = directories['logdir']
    logdir_root = directories['logdir_root']
    restore_from = directories['restore_from']

    # Even if we restored the model, we will treat it as new training
    # if the trained model is written into an arbitrary location.
    is_overwritten_training = logdir != restore_from

    with open(args.wavenet_params, 'r') as f:
        wavenet_params = json.load(f)

    # Load raw waveform from VCTK corpus.
    with tf.name_scope('create_inputs'):
        # Allow silence trimming to be skipped by specifying a threshold near
        # zero.
        silence_threshold = args.silence_threshold if args.silence_threshold > \
                                                      EPSILON else None
<<<<<<< HEAD
        # reader = AudioReader(
        #     args.data_dir,
        #     coord,
        #     sample_rate=wavenet_params['sample_rate'],
        #     sample_size=args.sample_size,
        #     silence_threshold=args.silence_threshold)
        # audio_batch = reader.dequeue(args.batch_size)

        reader = PriceReader(
            args.data_dir,
            coord,
            sample_size=args.sample_size)
=======
        reader = DirectoryAudioReader(
            args.data_dir,
            sample_rate=wavenet_params['sample_rate'],
            sample_size=args.sample_size,
            silence_threshold=args.silence_threshold)
>>>>>>> 2afd4cd6
        audio_batch = reader.dequeue(args.batch_size)

        reader_val = PriceReader(
            args.data_dir,
            coord,
            sample_size=args.val_size,
            data_set="val")
        val_batch = reader_val.dequeue(args.batch_size)

    # Create network.
    net = WaveNetModel(
        batch_size=args.batch_size,
        dilations=wavenet_params["dilations"],
        filter_width=wavenet_params["filter_width"],
        residual_channels=wavenet_params["residual_channels"],
        dilation_channels=wavenet_params["dilation_channels"],
        skip_channels=wavenet_params["skip_channels"],
        quantization_channels=wavenet_params["quantization_channels"],
        use_biases=wavenet_params["use_biases"],
        scalar_input=wavenet_params["scalar_input"],
        initial_filter_width=wavenet_params["initial_filter_width"])
    if args.l2_regularization_strength == 0:
        args.l2_regularization_strength = None
    loss = net.loss(audio_batch, args.l2_regularization_strength)
    # val_loss = net.loss(val_batch, None)
    optimizer = optimizer_factory[args.optimizer](
                    learning_rate=args.learning_rate,
                    momentum=args.momentum)
    trainable = tf.trainable_variables()
    optim = optimizer.minimize(loss, var_list=trainable)

    # Set up logging for TensorBoard.
    writer = tf.train.SummaryWriter(logdir)
    writer.add_graph(tf.get_default_graph())
    run_metadata = tf.RunMetadata()
    summaries = tf.merge_all_summaries()
    
    # Setup validation
    val_loss = net.loss(audio_batch, None)

    # Set up session
    sess = tf.Session(config=tf.ConfigProto(log_device_placement=False))
    init = tf.initialize_all_variables()
    sess.run(init)

    # Saver for storing checkpoints of the model.
    saver = tf.train.Saver(var_list=tf.trainable_variables())

    try:
        saved_global_step = load(saver, sess, restore_from)
        if is_overwritten_training or saved_global_step is None:
            # The first training step will be saved_global_step + 1,
            # therefore we put -1 here for new or overwritten trainings.
            saved_global_step = -1

    except:
        print("Something went wrong while restoring checkpoint. "
              "We will terminate training to avoid accidentally overwriting "
              "the previous model.")
        raise

    reader.start_threads(sess)

    step = None
    try:
        last_saved_step = saved_global_step
        print("Step: {}".format(last_saved_step))
        for step in range(saved_global_step + 1, args.num_steps):
            start_time = time.time()
            if args.store_metadata and step % 50 == 0:
                # Slow run that stores extra information for debugging.
                print('Storing metadata')
                run_options = tf.RunOptions(
                    trace_level=tf.RunOptions.FULL_TRACE)
                # summary, loss_value, val_loss_value, _ = sess.run(
                #     [summaries, loss, val_loss, optim],
                summary, loss_value, _ = sess.run(
                    [summaries, loss, optim], 
                    {reader.train_flag: True},
                    options=run_options,
                    run_metadata=run_metadata)
                writer.add_summary(summary, step)
                writer.add_run_metadata(run_metadata,
                                        'step_{:04d}'.format(step))
                tl = timeline.Timeline(run_metadata.step_stats)
                timeline_path = os.path.join(logdir, 'timeline.trace')
                with open(timeline_path, 'w') as f:
                    f.write(tl.generate_chrome_trace_format(show_memory=True))
            else:
<<<<<<< HEAD
                # summary, loss_value, val_loss_value, _ = sess.run(
                #     [summaries, loss, val_loss, optim])
                summary, loss_value, _ = sess.run(
                    [summaries, loss, optim])
=======
                summary, loss_value, _ = sess.run([summaries, loss, optim],
                    {reader.train_flag: True})
>>>>>>> 2afd4cd6
                writer.add_summary(summary, step)

            print("Run validation...")
            # val_loss = sess.run(val_loss)
            duration = time.time() - start_time
            # print('step {:d} - loss = {:.3f} - val_loss = {:.3f}, ({:.3f} sec/step)'
            #       .format(step, loss_value, val_loss, duration))
            print('step {:d} - loss = {:.3f}, ({:.3f} sec/step)'
                  .format(step, loss_value, duration))
<<<<<<< HEAD

            # print('Shape: {} Losses: {}'.format(_loss.shape, _loss))

=======
            # validation
            if args.num_val_steps > 0:
                val_loss_value = 0
                for val_step in range(args.num_val_steps):
                    val_loss_value += sess.run(val_loss, {reader.train_flag: False})
                duration = time.time() - start_time    
                print('step {:d} - valdation loss = {:.3f}, ({:.3f} sec/step)'
                      .format(step, val_loss_value/args.num_val_steps, duration))                
            
>>>>>>> 2afd4cd6
            if step % args.checkpoint_every == 0:
                save(saver, sess, logdir, step)
                last_saved_step = step

    except KeyboardInterrupt:
        # Introduce a line break after ^C is displayed so save message
        # is on its own line.
        print()
    finally:
        if step > last_saved_step:
            save(saver, sess, logdir, step)
        reader.stop_threads(sess)


if __name__ == '__main__':
    main()<|MERGE_RESOLUTION|>--- conflicted
+++ resolved
@@ -17,12 +17,8 @@
 import tensorflow as tf
 from tensorflow.python.client import timeline
 
-<<<<<<< HEAD
 from wavenet import WaveNetModel, optimizer_factory
 from wavenet.price_reader import PriceReader
-=======
-from wavenet import WaveNetModel, DirectoryAudioReader, optimizer_factory
->>>>>>> 2afd4cd6
 
 BATCH_SIZE = 1
 DATA_DIRECTORY = './VCTK-Corpus'
@@ -207,26 +203,11 @@
         # zero.
         silence_threshold = args.silence_threshold if args.silence_threshold > \
                                                       EPSILON else None
-<<<<<<< HEAD
-        # reader = AudioReader(
-        #     args.data_dir,
-        #     coord,
-        #     sample_rate=wavenet_params['sample_rate'],
-        #     sample_size=args.sample_size,
-        #     silence_threshold=args.silence_threshold)
-        # audio_batch = reader.dequeue(args.batch_size)
-
-        reader = PriceReader(
-            args.data_dir,
-            coord,
-            sample_size=args.sample_size)
-=======
         reader = DirectoryAudioReader(
             args.data_dir,
             sample_rate=wavenet_params['sample_rate'],
             sample_size=args.sample_size,
             silence_threshold=args.silence_threshold)
->>>>>>> 2afd4cd6
         audio_batch = reader.dequeue(args.batch_size)
 
         reader_val = PriceReader(
@@ -251,7 +232,6 @@
     if args.l2_regularization_strength == 0:
         args.l2_regularization_strength = None
     loss = net.loss(audio_batch, args.l2_regularization_strength)
-    # val_loss = net.loss(val_batch, None)
     optimizer = optimizer_factory[args.optimizer](
                     learning_rate=args.learning_rate,
                     momentum=args.momentum)
@@ -263,7 +243,7 @@
     writer.add_graph(tf.get_default_graph())
     run_metadata = tf.RunMetadata()
     summaries = tf.merge_all_summaries()
-    
+
     # Setup validation
     val_loss = net.loss(audio_batch, None)
 
@@ -290,10 +270,8 @@
 
     reader.start_threads(sess)
 
-    step = None
     try:
         last_saved_step = saved_global_step
-        print("Step: {}".format(last_saved_step))
         for step in range(saved_global_step + 1, args.num_steps):
             start_time = time.time()
             if args.store_metadata and step % 50 == 0:
@@ -301,10 +279,8 @@
                 print('Storing metadata')
                 run_options = tf.RunOptions(
                     trace_level=tf.RunOptions.FULL_TRACE)
-                # summary, loss_value, val_loss_value, _ = sess.run(
-                #     [summaries, loss, val_loss, optim],
                 summary, loss_value, _ = sess.run(
-                    [summaries, loss, optim], 
+                    [summaries, loss, optim],
                     {reader.train_flag: True},
                     options=run_options,
                     run_metadata=run_metadata)
@@ -316,39 +292,22 @@
                 with open(timeline_path, 'w') as f:
                     f.write(tl.generate_chrome_trace_format(show_memory=True))
             else:
-<<<<<<< HEAD
-                # summary, loss_value, val_loss_value, _ = sess.run(
-                #     [summaries, loss, val_loss, optim])
-                summary, loss_value, _ = sess.run(
-                    [summaries, loss, optim])
-=======
                 summary, loss_value, _ = sess.run([summaries, loss, optim],
                     {reader.train_flag: True})
->>>>>>> 2afd4cd6
                 writer.add_summary(summary, step)
 
-            print("Run validation...")
-            # val_loss = sess.run(val_loss)
             duration = time.time() - start_time
-            # print('step {:d} - loss = {:.3f} - val_loss = {:.3f}, ({:.3f} sec/step)'
-            #       .format(step, loss_value, val_loss, duration))
             print('step {:d} - loss = {:.3f}, ({:.3f} sec/step)'
                   .format(step, loss_value, duration))
-<<<<<<< HEAD
-
-            # print('Shape: {} Losses: {}'.format(_loss.shape, _loss))
-
-=======
             # validation
             if args.num_val_steps > 0:
                 val_loss_value = 0
                 for val_step in range(args.num_val_steps):
                     val_loss_value += sess.run(val_loss, {reader.train_flag: False})
-                duration = time.time() - start_time    
+                duration = time.time() - start_time
                 print('step {:d} - valdation loss = {:.3f}, ({:.3f} sec/step)'
-                      .format(step, val_loss_value/args.num_val_steps, duration))                
-            
->>>>>>> 2afd4cd6
+                      .format(step, val_loss_value/args.num_val_steps, duration))
+
             if step % args.checkpoint_every == 0:
                 save(saver, sess, logdir, step)
                 last_saved_step = step
