from .model import WaveNetModel
<<<<<<< HEAD
# from .audio_reader import AudioReader
from .price_reader import PriceReader
=======
from .audio_reader import (AudioReader, DirectoryAudioReader)
>>>>>>> 2afd4cd6
from .ops import (mu_law_encode, mu_law_decode, time_to_batch,
                  batch_to_time, causal_conv, optimizer_factory)<|MERGE_RESOLUTION|>--- conflicted
+++ resolved
@@ -1,9 +1,6 @@
 from .model import WaveNetModel
-<<<<<<< HEAD
+from .audio_reader import (AudioReader, DirectoryAudioReader)
 # from .audio_reader import AudioReader
 from .price_reader import PriceReader
-=======
-from .audio_reader import (AudioReader, DirectoryAudioReader)
->>>>>>> 2afd4cd6
 from .ops import (mu_law_encode, mu_law_decode, time_to_batch,
                   batch_to_time, causal_conv, optimizer_factory)